<<<<<<< HEAD
import json
import re
from datetime import datetime
from common import transform_name

name = r"P.as __Юal's wag ._er_"

print(transform_name(name))
=======
# from pydrive.auth import GoogleAuth
# from pydrive.drive import GoogleDrive

# gauth = GoogleAuth() 
# gauth.LocalWebserverAuth()      
# drive = GoogleDrive(gauth) 

# Parsing '2023-06-30T12:58:49.695Z'
import remote
from remote import FOLDER_MIME_TYPE

rem = remote.GDriveRemote()
rem._init_drive()
# print(rem._load_hints())
# rem._save_hints({'Name': 'Bobby'})
# print(rem._load_hints())
file = rem._get_file(
    f"title = 'pyCloudSave' and mimeType = '{FOLDER_MIME_TYPE}' and 'root' in parents and trashed = false"
)
if file:
    print(file['title'])
else:
    print('Nothing')
>>>>>>> 0141ffa5
<|MERGE_RESOLUTION|>--- conflicted
+++ resolved
@@ -1,13 +1,12 @@
-<<<<<<< HEAD
 import json
 import re
 from datetime import datetime
-from common import transform_name
+from common import normalize_name
 
 name = r"P.as __Юal's wag ._er_"
 
-print(transform_name(name))
-=======
+print(normalize_name(name))
+
 # from pydrive.auth import GoogleAuth
 # from pydrive.drive import GoogleDrive
 
@@ -30,5 +29,4 @@
 if file:
     print(file['title'])
 else:
-    print('Nothing')
->>>>>>> 0141ffa5
+    print('Nothing')